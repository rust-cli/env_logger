# Contributing to env_logger

Thanks for wanting to contribute! There are many ways to contribute and we
appreciate any level you're willing to do.

## Feature Requests

Need some new functionality to help?  You can let us know by opening an
[issue][new issue]. It's helpful to look through [all issues][all issues] in
case its already being talked about.

## Bug Reports

Please let us know about what problems you run into, whether in behavior or
ergonomics of API.  You can do this by opening an [issue][new issue]. It's
helpful to look through [all issues][all issues] in case its already being
talked about.

## Pull Requests

Looking for an idea? Check our [issues][issues]. If it's look more open ended,
it is probably best to post on the issue how you are thinking of resolving the
issue so you can get feedback early in the process. We want you to be
successful and it can be discouraging to find out a lot of re-work is needed.

Already have an idea?  It might be good to first [create an issue][new issue]
to propose it so we can make sure we are aligned and lower the risk of having
to re-work some of it and the discouragement that goes along with that.

### Process

<<<<<<< HEAD
When you first post a PR, we request that the the commit history get cleaned
up.  We recommend avoiding this during the PR to make it easier to review how
feedback was handled. Once the commit is ready, we'll ask you to clean up the
commit history.  Once you let us know this is done, we can move forward with
merging!  If you are uncomfortable with these parts of git, let us know and we
can help.

For commit messages, we use [Conventional](https://www.conventionalcommits.org)
style.  If you already wrote your commits and don't feel comfortable changing
them, don't worry and go ahead and create your PR.  We'll work with you on the
best route forward. You can check your branch locally with
[`committed`](https://github.com/crate-ci/committed).

=======
>>>>>>> 87d9ae55
As a heads up, we'll be running your PR through the following gauntlet:
- warnings turned to compile errors
- `cargo test`
- `rustfmt`
- `clippy`
- `rustdoc`
<<<<<<< HEAD
- [`committed`](https://github.com/crate-ci/committed)
=======
- [`committed`](https://github.com/crate-ci/committed) as we use [Conventional](https://www.conventionalcommits.org) commit style
- [`typos`](https://github.com/crate-ci/typos) to check spelling

Not everything can be checked automatically though.

We request that the commit history gets cleaned up.
We ask that commits are atomic, meaning they are complete and have a single responsibility.
PRs should tell a cohesive story, with test and refactor commits that keep the
fix or feature commits simple and clear.

Specifically, we would encouage
- File renames be isolated into their own commit
- Add tests in a commit before their feature or fix, showing the current behavior.
  The diff for the feature/fix commit will then show how the behavior changed,
  making it clearer to reviewrs and the community and showing people that the
  test is verifying the expected state.
  - e.g. [clap#5520](https://github.com/clap-rs/clap/pull/5520)

Note that we are talking about ideals.
We understand having a clean history requires more advanced git skills;
feel free to ask us for help!
We might even suggest where it would work to be lax.
We also understand that editing some early commits may cause a lot of churn
with merge conflicts which can make it not worth editing all of the history.

For code organization, we recommend
- Grouping `impl` blocks next to their type (or trait)
- Grouping private items after the `pub` item that uses them.
  - The intent is to help people quickly find the "relevant" details, allowing them to "dig deeper" as needed.  Or put another way, the `pub` items serve as a table-of-contents.
  - The exact order is fuzzy; do what makes sense
>>>>>>> 87d9ae55

## Releasing

Pre-requisites
- Running `cargo login`
- A member of `rust-cli:Maintainers`
- Push permission to the repo
- [`cargo-release`](https://github.com/crate-ci/cargo-release/)

When we're ready to release, a project owner should do the following
1. Update the changelog (see `cargo release changes` for ideas)
2. Determine what the next version is, according to semver
3. Run [`cargo release -x <level>`](https://github.com/crate-ci/cargo-release)

[issues]: https://github.com/rust-cli/env_logger/issues
[new issue]: https://github.com/rust-cli/env_logger/issues/new
[all issues]: https://github.com/rust-cli/env_logger/issues?utf8=%E2%9C%93&q=is%3Aissue<|MERGE_RESOLUTION|>--- conflicted
+++ resolved
@@ -29,31 +29,12 @@
 
 ### Process
 
-<<<<<<< HEAD
-When you first post a PR, we request that the the commit history get cleaned
-up.  We recommend avoiding this during the PR to make it easier to review how
-feedback was handled. Once the commit is ready, we'll ask you to clean up the
-commit history.  Once you let us know this is done, we can move forward with
-merging!  If you are uncomfortable with these parts of git, let us know and we
-can help.
-
-For commit messages, we use [Conventional](https://www.conventionalcommits.org)
-style.  If you already wrote your commits and don't feel comfortable changing
-them, don't worry and go ahead and create your PR.  We'll work with you on the
-best route forward. You can check your branch locally with
-[`committed`](https://github.com/crate-ci/committed).
-
-=======
->>>>>>> 87d9ae55
 As a heads up, we'll be running your PR through the following gauntlet:
 - warnings turned to compile errors
 - `cargo test`
 - `rustfmt`
 - `clippy`
 - `rustdoc`
-<<<<<<< HEAD
-- [`committed`](https://github.com/crate-ci/committed)
-=======
 - [`committed`](https://github.com/crate-ci/committed) as we use [Conventional](https://www.conventionalcommits.org) commit style
 - [`typos`](https://github.com/crate-ci/typos) to check spelling
 
@@ -84,7 +65,6 @@
 - Grouping private items after the `pub` item that uses them.
   - The intent is to help people quickly find the "relevant" details, allowing them to "dig deeper" as needed.  Or put another way, the `pub` items serve as a table-of-contents.
   - The exact order is fuzzy; do what makes sense
->>>>>>> 87d9ae55
 
 ## Releasing
 
