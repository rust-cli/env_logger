// Copyright 2014-2015 The Rust Project Developers. See the COPYRIGHT
// file at the top-level directory of this distribution and at
// http://rust-lang.org/COPYRIGHT.
//
// Licensed under the Apache License, Version 2.0 <LICENSE-APACHE or
// http://www.apache.org/licenses/LICENSE-2.0> or the MIT license
// <LICENSE-MIT or http://opensource.org/licenses/MIT>, at your
// option. This file may not be copied, modified, or distributed
// except according to those terms.

//! A simple logger configured via environment variables which writes
//! to stdout or stderr, for use with the logging facade exposed by the
//! [`log` crate][log-crate-url].
//!
//! ## Example
//!
//! ```
//! #[macro_use] extern crate log;
//! extern crate env_logger;
//!
//! use log::Level;
//!
//! fn main() {
//!     env_logger::init();
//!
//!     debug!("this is a debug {}", "message");
//!     error!("this is printed by default");
//!
//!     if log_enabled!(Level::Info) {
//!         let x = 3 * 4; // expensive computation
//!         info!("the answer was: {}", x);
//!     }
//! }
//! ```
//!
//! Assumes the binary is `main`:
//!
//! ```{.bash}
//! $ RUST_LOG=error ./main
//! ERROR: 2017-11-09T02:12:24Z: main: this is printed by default
//! ```
//!
//! ```{.bash}
//! $ RUST_LOG=info ./main
//! ERROR: 2017-11-09T02:12:24Z: main: this is printed by default
//! INFO: 2017-11-09T02:12:24Z: main: the answer was: 12
//! ```
//!
//! ```{.bash}
//! $ RUST_LOG=debug ./main
//! DEBUG: 2017-11-09T02:12:24Z: main: this is a debug message
//! ERROR: 2017-11-09T02:12:24Z: main: this is printed by default
//! INFO: 2017-11-09T02:12:24Z: main: the answer was: 12
//! ```
//!
//! You can also set the log level on a per module basis:
//!
//! ```{.bash}
//! $ RUST_LOG=main=info ./main
//! ERROR: 2017-11-09T02:12:24Z: main: this is printed by default
//! INFO: 2017-11-09T02:12:24Z: main: the answer was: 12
//! ```
//!
//! And enable all logging:
//!
//! ```{.bash}
//! $ RUST_LOG=main ./main
//! DEBUG: 2017-11-09T02:12:24Z: main: this is a debug message
//! ERROR: 2017-11-09T02:12:24Z: main: this is printed by default
//! INFO: 2017-11-09T02:12:24Z: main: the answer was: 12
//! ```
//!
//! If the binary name contains hyphens, you will need to replace
//! them with underscores:
//!
//! ```{.bash}
//! $ RUST_LOG=my_app ./my-app
//! DEBUG: 2017-11-09T02:12:24Z: my_app: this is a debug message
//! ERROR: 2017-11-09T02:12:24Z: my_app: this is printed by default
//! INFO: 2017-11-09T02:12:24Z: my_app: the answer was: 12
//! ```
//!
//! This is because Rust modules and crates cannot contain hyphens
//! in their name, although `cargo` continues to accept them.
//!
//! See the documentation for the [`log` crate][log-crate-url] for more
//! information about its API.
//!
//! ## Enabling logging
//!
//! Log levels are controlled on a per-module basis, and by default all logging
//! is disabled except for `error!`. Logging is controlled via the `RUST_LOG`
//! environment variable. The value of this environment variable is a
//! comma-separated list of logging directives. A logging directive is of the
//! form:
//!
//! ```text
//! path::to::module=level
//! ```
//!
//! The path to the module is rooted in the name of the crate it was compiled
//! for, so if your program is contained in a file `hello.rs`, for example, to
//! turn on logging for this file you would use a value of `RUST_LOG=hello`.
//! Furthermore, this path is a prefix-search, so all modules nested in the
//! specified module will also have logging enabled.
//!
//! The actual `level` is optional to specify. If omitted, all logging will
//! be enabled. If specified, it must be one of the strings `debug`, `error`,
//! `info`, `warn`, or `trace`.
//!
//! As the log level for a module is optional, the module to enable logging for
//! is also optional. If only a `level` is provided, then the global log
//! level for all modules is set to this value.
//!
//! Some examples of valid values of `RUST_LOG` are:
//!
//! * `hello` turns on all logging for the 'hello' module
//! * `info` turns on all info logging
//! * `hello=debug` turns on debug logging for 'hello'
//! * `hello,std::option` turns on hello, and std's option logging
//! * `error,hello=warn` turn on global error logging and also warn for hello
//!
//! ## Filtering results
//!
//! A `RUST_LOG` directive may include a regex filter. The syntax is to append `/`
//! followed by a regex. Each message is checked against the regex, and is only
//! logged if it matches. Note that the matching is done after formatting the
//! log string but before adding any logging meta-data. There is a single filter
//! for all modules.
//!
//! Some examples:
//!
//! * `hello/foo` turns on all logging for the 'hello' module where the log
//!   message includes 'foo'.
//! * `info/f.o` turns on all info logging where the log message includes 'foo',
//!   'f1o', 'fao', etc.
//! * `hello=debug/foo*foo` turns on debug logging for 'hello' where the log
//!   message includes 'foofoo' or 'fofoo' or 'fooooooofoo', etc.
//! * `error,hello=warn/[0-9]scopes` turn on global error logging and also
//!   warn for hello. In both cases the log message must include a single digit
//!   number followed by 'scopes'.
//!
//! ## Disabling colors
//!
//! Colors and other styles can be configured with the `RUST_LOG_STYLE`
//! environment variable. It accepts the following values:
//!
//! * `auto` (default) will attempt to print style characters, but don't force the issue.
//! If the console isn't available on Windows, or if TERM=dumb, for example, then don't print colors.
//! * `always` will always print style characters even if they aren't supported by the terminal.
//! This includes emitting ANSI colors on Windows if the console API is unavailable.
//! * `never` will never print style characters.
//! 
//! ## Tweaking the default format
//! 
//! Parts of the default format can be excluded from the log output using the [`Builder`].
//! The following example excludes the timestamp from the log output:
//! 
//! ```
//! #[macro_use] extern crate log;
//! extern crate env_logger;
//!
//! use log::Level;
//!
//! fn main() {
//!     env_logger::Builder::from_default_env()
//!         .default_format_timestamp(false)
//!         .init();
//!
//!     debug!("this is a debug {}", "message");
//!     error!("this is printed by default");
//!
//!     if log_enabled!(Level::Info) {
//!         let x = 3 * 4; // expensive computation
//!         info!("the answer was: {}", x);
//!     }
//! }
//! ```
//! 
//! ## Specifying defaults for environment variables
//! 
//! `env_logger` can read configuration from environment variables.
//! If these variables aren't present, the default value to use can be tweaked with the [`Env`] type.
//! The following example defaults to log `warn` and above if the `RUST_LOG` environment variable
//! isn't set:
//! 
//! ```
//! #[macro_use] extern crate log;
//! extern crate env_logger;
//!
//! use log::Level;
//!
//! fn main() {
//!     let env = env_logger::Env::default()
//!         .filter_or(env_logger::DEFAULT_FILTER_ENV, "warn");
//! 
//!     env_logger::Builder::from_env(env).init();
//! }
//! ```
//! 
//! [log-crate-url]: https://docs.rs/log/
//! [`Builder`]: struct.Builder.html
//! [`Env`]: struct.Env.html

#![doc(html_logo_url = "http://www.rust-lang.org/logos/rust-logo-128x128-blk-v2.png",
       html_favicon_url = "http://www.rust-lang.org/favicon.ico",
       html_root_url = "https://docs.rs/env_logger/0.5.13")]
#![cfg_attr(test, deny(warnings))]

// When compiled for the rustc compiler itself we want to make sure that this is
// an unstable crate
#![cfg_attr(rustbuild, feature(staged_api, rustc_private))]
#![cfg_attr(rustbuild, unstable(feature = "rustc_private", issue = "27812"))]

#![deny(missing_debug_implementations, missing_docs, warnings)]

extern crate log;

#[cfg(feature = "termcolor")]
extern crate termcolor;
#[cfg(feature = "humantime")]
extern crate humantime;
#[cfg(feature = "atty")]
extern crate atty;

use std::env;
use std::borrow::Cow;
use std::io;
use std::mem;
use std::cell::RefCell;

use log::{Log, LevelFilter, Record, SetLoggerError, Metadata};

pub mod filter;
pub mod fmt;

pub use self::fmt::pub_use_in_super::*;

/// The default name for the environment variable to read filters from.
pub const DEFAULT_FILTER_ENV: &'static str = "RUST_LOG";

/// The default name for the environment variable to read style preferences from.
pub const DEFAULT_WRITE_STYLE_ENV: &'static str = "RUST_LOG_STYLE";

/// Set of environment variables to configure from.
///
/// # Default environment variables
///
/// By default, the `Env` will read the following environment variables:
///
/// - `RUST_LOG`: the level filter
/// - `RUST_LOG_STYLE`: whether or not to print styles with records.
///
/// These sources can be configured using the builder methods on `Env`.
#[derive(Debug)]
pub struct Env<'a> {
    filter: Var<'a>,
    write_style: Var<'a>,
}

#[derive(Debug)]
struct Var<'a> {
    name: Cow<'a, str>,
    default: Option<Cow<'a, str>>,
}

/// The env logger.
///
/// This struct implements the `Log` trait from the [`log` crate][log-crate-url],
/// which allows it to act as a logger.
///
/// The [`init()`], [`try_init()`], [`Builder::init()`] and [`Builder::try_init()`]
/// methods will each construct a `Logger` and immediately initialize it as the
/// default global logger.
///
/// If you'd instead need access to the constructed `Logger`, you can use
/// the associated [`Builder`] and install it with the
/// [`log` crate][log-crate-url] directly.
///
/// [log-crate-url]: https://docs.rs/log/
/// [`init()`]: fn.init.html
/// [`try_init()`]: fn.try_init.html
/// [`Builder::init()`]: struct.Builder.html#method.init
/// [`Builder::try_init()`]: struct.Builder.html#method.try_init
/// [`Builder`]: struct.Builder.html
pub struct Logger {
    writer: fmt::Writer,
    filter: filter::Filter,
    format: Box<Fn(&mut Formatter, &Record) -> io::Result<()> + Sync + Send>,
}

<<<<<<< HEAD
=======
struct Format {
    default_format_timestamp: bool,
    default_format_module_path: bool,
    default_format_level: bool,
    default_format_timestamp_nanos: bool,
    custom_format: Option<Box<Fn(&mut Formatter, &Record) -> io::Result<()> + Sync + Send>>,
}

impl Default for Format {
    fn default() -> Self {
        Format {
            default_format_timestamp: true,
            default_format_module_path: true,
            default_format_level: true,
            default_format_timestamp_nanos: false,
            custom_format: None,
        }
    }
}

impl Format {
    /// Convert the format into a callable function.
    /// 
    /// If the `custom_format` is `Some`, then any `default_format` switches are ignored.
    /// If the `custom_format` is `None`, then a default format is returned.
    /// Any `default_format` switches set to `false` won't be written by the format.
    fn into_boxed_fn(self) -> Box<Fn(&mut Formatter, &Record) -> io::Result<()> + Sync + Send> {
        if let Some(fmt) = self.custom_format {
            fmt
        }
        else {
            Box::new(move |buf, record| {
                let write_level = if self.default_format_level {
                    let level = {
                        #[cfg(feature = "termcolor")]
                        {
                            buf.default_styled_level(record.level())
                        }
                        #[cfg(not(feature = "termcolor"))]
                        {
                            record.level()
                        }
                    };

                    write!(buf, "{:>5} ", level)
                } else {
                    Ok(())
                };

                let write_ts = {
                    #[cfg(feature = "humantime")]
                    {
                        if self.default_format_timestamp {
                            if self.default_format_timestamp_nanos {
                                let ts_nanos = buf.precise_timestamp();
                                write!(buf, "{}: ", ts_nanos) 
                            } else {
                                let ts = buf.timestamp();
                                write!(buf, "{}: ", ts)      
                            }
                        } else {
                            Ok(())
                        }
                    }

                    #[cfg(not(feature = "humantime"))]
                    {
                        Ok(())
                    }
                };

                let default_format_module_path = (self.default_format_module_path, record.module_path());
                let write_module_path = if let (true, Some(module_path)) = default_format_module_path {
                    write!(buf, "{}: ", module_path)
                } else {
                    Ok(())
                };

                let write_args = writeln!(buf, "{}", record.args());

                write_level.and(write_ts).and(write_module_path).and(write_args)
            })
        }
    }
}

>>>>>>> 15ed5c74
/// `Builder` acts as builder for initializing a `Logger`.
///
/// It can be used to customize the log format, change the environment variable used
/// to provide the logging directives and also set the default log level filter.
///
/// # Examples
///
/// ```
/// #[macro_use]
/// extern crate log;
/// extern crate env_logger;
///
/// use std::env;
/// use std::io::Write;
/// use log::LevelFilter;
/// use env_logger::Builder;
///
/// fn main() {
///     let mut builder = Builder::from_default_env();
///
///     builder.format(|buf, record| writeln!(buf, "{} - {}", record.level(), record.args()))
///            .filter(None, LevelFilter::Info)
///            .init();
///
///     error!("error message");
///     info!("info message");
/// }
/// ```
#[derive(Default)]
pub struct Builder {
    filter: filter::Builder,
    writer: fmt::Builder,
    format: fmt::Format,
}

impl Builder {
    /// Initializes the log builder with defaults.
    /// 
    /// **NOTE:** This method won't read from any environment variables.
    /// Use the [`filter`] and [`write_style`] methods to configure the builder
    /// or use [`from_env`] or [`from_default_env`] instead.
    /// 
    /// # Examples
    /// 
    /// Create a new builder and configure filters and style:
    /// 
    /// ```
    /// # extern crate log;
    /// # extern crate env_logger;
    /// # fn main() {
    /// use log::LevelFilter;
    /// use env_logger::{Builder, WriteStyle};
    /// 
    /// let mut builder = Builder::new();
    /// 
    /// builder.filter(None, LevelFilter::Info)
    ///        .write_style(WriteStyle::Always)
    ///        .init();
    /// # }
    /// ```
    /// 
    /// [`filter`]: #method.filter
    /// [`write_style`]: #method.write_style
    /// [`from_env`]: #method.from_env
    /// [`from_default_env`]: #method.from_default_env
    pub fn new() -> Builder {
        Default::default()
    }

    /// Initializes the log builder from the environment.
    ///
    /// The variables used to read configuration from can be tweaked before
    /// passing in.
    ///
    /// # Examples
    /// 
    /// Initialise a logger reading the log filter from an environment variable
    /// called `MY_LOG`:
    /// 
    /// ```
    /// use env_logger::Builder;
    /// 
    /// let mut builder = Builder::from_env("MY_LOG");
    /// builder.init();
    /// ```
    ///
    /// Initialise a logger using the `MY_LOG` variable for filtering and
    /// `MY_LOG_STYLE` for whether or not to write styles:
    ///
    /// ```
    /// use env_logger::{Builder, Env};
    ///
    /// let env = Env::new().filter("MY_LOG").write_style("MY_LOG_STYLE");
    ///
    /// let mut builder = Builder::from_env(env);
    /// builder.init();
    /// ```
    pub fn from_env<'a, E>(env: E) -> Self
    where
        E: Into<Env<'a>>
    {
        let mut builder = Builder::new();
        let env = env.into();

        if let Some(s) = env.get_filter() {
            builder.parse(&s);
        }

        if let Some(s) = env.get_write_style() {
            builder.parse_write_style(&s);
        }

        builder
    }

    /// Initializes the log builder from the environment using default variable names.
    /// 
    /// This method is a convenient way to call `from_env(Env::default())` without
    /// having to use the `Env` type explicitly. The builder will use the
    /// [default environment variables].
    /// 
    /// # Examples
    /// 
    /// Initialise a logger using the default environment variables:
    /// 
    /// ```
    /// use env_logger::Builder;
    /// 
    /// let mut builder = Builder::from_default_env();
    /// builder.init();
    /// ```
    ///
    /// [default environment variables]: struct.Env.html#default-environment-variables
    pub fn from_default_env() -> Self {
        Self::from_env(Env::default())
    }

    /// Sets the format function for formatting the log output.
    ///
    /// This function is called on each record logged and should format the
    /// log record and output it to the given [`Formatter`].
    ///
    /// The format function is expected to output the string directly to the
    /// `Formatter` so that implementations can use the [`std::fmt`] macros
    /// to format and output without intermediate heap allocations. The default
    /// `env_logger` formatter takes advantage of this.
    /// 
    /// # Examples
    /// 
    /// Use a custom format to write only the log message:
    /// 
    /// ```
    /// use std::io::Write;
    /// use env_logger::Builder;
    /// 
    /// let mut builder = Builder::new();
    /// 
    /// builder.format(|buf, record| write!(buf, "{}", record.args()));
    /// ```
    ///
    /// [`Formatter`]: fmt/struct.Formatter.html
    /// [`String`]: https://doc.rust-lang.org/stable/std/string/struct.String.html
    /// [`std::fmt`]: https://doc.rust-lang.org/std/fmt/index.html
    pub fn format<F: 'static>(&mut self, format: F) -> &mut Self
        where F: Fn(&mut Formatter, &Record) -> io::Result<()> + Sync + Send
    {
        self.format.custom_format = Some(Box::new(format));
        self
    }

    /// Use the default format.
    /// 
    /// This method will clear any custom format set on the builder.
    pub fn default_format(&mut self) -> &mut Self {
        self.format.custom_format = None;
        self
    }

    /// Whether or not to write the level in the default format.
    pub fn default_format_level(&mut self, write: bool) -> &mut Self {
        self.format.default_format_level = write;
        self
    }

    /// Whether or not to write the module path in the default format.
    pub fn default_format_module_path(&mut self, write: bool) -> &mut Self {
        self.format.default_format_module_path = write;
        self
    }

    /// Whether or not to write the timestamp in the default format.
    pub fn default_format_timestamp(&mut self, write: bool) -> &mut Self {
        self.format.default_format_timestamp = write;
        self
    }

    /// Whether or not to write the timestamp with nanos.
    pub fn default_format_timestamp_nanos(&mut self, write: bool) -> &mut Self {
        self.format.default_format_timestamp_nanos = write;
        self
    }

    /// Adds a directive to the filter for a specific module.
    ///
    /// # Examples
    ///
    /// Only include messages for warning and above for logs in `path::to::module`:
    ///
    /// ```
    /// # extern crate log;
    /// # extern crate env_logger;
    /// # fn main() {
    /// use log::LevelFilter;
    /// use env_logger::Builder;
    ///
    /// let mut builder = Builder::new();
    ///
    /// builder.filter_module("path::to::module", LevelFilter::Info);
    /// # }
    /// ```
    pub fn filter_module(&mut self, module: &str, level: LevelFilter) -> &mut Self {
        self.filter.filter_module(module, level);
        self
    }

    /// Adds a directive to the filter for all modules.
    ///
    /// # Examples
    ///
    /// Only include messages for warning and above for logs in `path::to::module`:
    ///
    /// ```
    /// # extern crate log;
    /// # extern crate env_logger;
    /// # fn main() {
    /// use log::LevelFilter;
    /// use env_logger::Builder;
    ///
    /// let mut builder = Builder::new();
    ///
    /// builder.filter_level(LevelFilter::Info);
    /// # }
    /// ```
    pub fn filter_level(&mut self, level: LevelFilter) -> &mut Self {
        self.filter.filter_level(level);
        self
    }

    /// Adds filters to the logger.
    ///
    /// The given module (if any) will log at most the specified level provided.
    /// If no module is provided then the filter will apply to all log messages.
    /// 
    /// # Examples
    /// 
    /// Only include messages for warning and above for logs in `path::to::module`:
    /// 
    /// ```
    /// # extern crate log;
    /// # extern crate env_logger;
    /// # fn main() {
    /// use log::LevelFilter;
    /// use env_logger::Builder;
    /// 
    /// let mut builder = Builder::new();
    /// 
    /// builder.filter(Some("path::to::module"), LevelFilter::Info);
    /// # }
    /// ```
    pub fn filter(&mut self,
                  module: Option<&str>,
                  level: LevelFilter) -> &mut Self {
        self.filter.filter(module, level);
        self
    }

    /// Parses the directives string in the same form as the `RUST_LOG`
    /// environment variable.
    ///
    /// See the module documentation for more details.
    pub fn parse(&mut self, filters: &str) -> &mut Self {
        self.filter.parse(filters);
        self
    }

    /// Sets the target for the log output.
    ///
    /// Env logger can log to either stdout or stderr. The default is stderr.
    /// 
    /// # Examples
    /// 
    /// Write log message to `stdout`:
    /// 
    /// ```
    /// use env_logger::{Builder, Target};
    /// 
    /// let mut builder = Builder::new();
    /// 
    /// builder.target(Target::Stdout);
    /// ```
    pub fn target(&mut self, target: fmt::Target) -> &mut Self {
        self.writer.target(target);
        self
    }

    /// Sets whether or not styles will be written.
    ///
    /// This can be useful in environments that don't support control characters
    /// for setting colors.
    /// 
    /// # Examples
    /// 
    /// Never attempt to write styles:
    /// 
    /// ```
    /// use env_logger::{Builder, WriteStyle};
    /// 
    /// let mut builder = Builder::new();
    /// 
    /// builder.write_style(WriteStyle::Never);
    /// ```
    pub fn write_style(&mut self, write_style: fmt::WriteStyle) -> &mut Self {
        self.writer.write_style(write_style);
        self
    }

    /// Parses whether or not to write styles in the same form as the `RUST_LOG_STYLE`
    /// environment variable.
    ///
    /// See the module documentation for more details.
    pub fn parse_write_style(&mut self, write_style: &str) -> &mut Self {
        self.writer.parse(write_style);
        self
    }

    /// Initializes the global logger with the built env logger.
    ///
    /// This should be called early in the execution of a Rust program. Any log
    /// events that occur before initialization will be ignored.
    ///
    /// # Errors
    ///
    /// This function will fail if it is called more than once, or if another
    /// library has already initialized a global logger.
    pub fn try_init(&mut self) -> Result<(), SetLoggerError> {
        let logger = self.build();

        log::set_max_level(logger.filter());
        log::set_boxed_logger(Box::new(logger))
    }

    /// Initializes the global logger with the built env logger.
    ///
    /// This should be called early in the execution of a Rust program. Any log
    /// events that occur before initialization will be ignored.
    ///
    /// # Panics
    ///
    /// This function will panic if it is called more than once, or if another
    /// library has already initialized a global logger.
    pub fn init(&mut self) {
        self.try_init().expect("Builder::init should not be called after logger initialized");
    }

    /// Build an env logger.
    ///
    /// The returned logger implements the `Log` trait and can be installed manually
    /// or nested within another logger.
    pub fn build(&mut self) -> Logger {
        Logger {
            writer: self.writer.build(),
            filter: self.filter.build(),
            format: mem::replace(&mut self.format, Default::default()).into_boxed_fn(),
        }
    }
}

impl Logger {
    /// Creates the logger from the environment.
    ///
    /// The variables used to read configuration from can be tweaked before
    /// passing in.
    ///
    /// # Examples
    ///
    /// Create a logger reading the log filter from an environment variable
    /// called `MY_LOG`:
    ///
    /// ```
    /// use env_logger::Logger;
    ///
    /// let logger = Logger::from_env("MY_LOG");
    /// ```
    ///
    /// Create a logger using the `MY_LOG` variable for filtering and
    /// `MY_LOG_STYLE` for whether or not to write styles:
    ///
    /// ```
    /// use env_logger::{Logger, Env};
    ///
    /// let env = Env::new().filter_or("MY_LOG", "info").write_style_or("MY_LOG_STYLE", "always");
    ///
    /// let logger = Logger::from_env(env);
    /// ```
    pub fn from_env<'a, E>(env: E) -> Self
        where
            E: Into<Env<'a>>
    {
        Builder::from_env(env).build()
    }

    /// Creates the logger from the environment using default variable names.
    ///
    /// This method is a convenient way to call `from_env(Env::default())` without
    /// having to use the `Env` type explicitly. The logger will use the
    /// [default environment variables].
    ///
    /// # Examples
    ///
    /// Creates a logger using the default environment variables:
    ///
    /// ```
    /// use env_logger::Logger;
    ///
    /// let logger = Logger::from_default_env();
    /// ```
    ///
    /// [default environment variables]: struct.Env.html#default-environment-variables
    pub fn from_default_env() -> Self {
        Builder::from_default_env().build()
    }

    /// Returns the maximum `LevelFilter` that this env logger instance is
    /// configured to output.
    pub fn filter(&self) -> LevelFilter {
        self.filter.filter()
    }

    /// Checks if this record matches the configured filter.
    pub fn matches(&self, record: &Record) -> bool {
        self.filter.matches(record)
    }
}

impl Log for Logger {
    fn enabled(&self, metadata: &Metadata) -> bool {
        self.filter.enabled(metadata)
    }

    fn log(&self, record: &Record) {
        if self.matches(record) {
            // Log records are written to a thread-local buffer before being printed
            // to the terminal. We clear these buffers afterwards, but they aren't shrinked
            // so will always at least have capacity for the largest log record formatted
            // on that thread.
            //
            // If multiple `Logger`s are used by the same threads then the thread-local
            // formatter might have different color support. If this is the case the
            // formatter and its buffer are discarded and recreated.

            thread_local! {
                static FORMATTER: RefCell<Option<Formatter>> = RefCell::new(None);
            }

            FORMATTER.with(|tl_buf| {
                // It's possible for implementations to sometimes
                // log-while-logging (e.g. a `std::fmt` implementation logs
                // internally) but it's super rare. If this happens make sure we
                // at least don't panic and ship some output to the screen.
                let mut a;
                let mut b = None;
                let tl_buf = match tl_buf.try_borrow_mut() {
                    Ok(f) => {
                        a = f;
                        &mut *a
                    }
                    Err(_) => &mut b,
                };

                // Check the buffer style. If it's different from the logger's
                // style then drop the buffer and recreate it.
                match *tl_buf {
                    Some(ref mut formatter) => {
                        if formatter.write_style() != self.writer.write_style() {
                            *formatter = Formatter::new(&self.writer)
                        }
                    },
                    ref mut tl_buf => *tl_buf = Some(Formatter::new(&self.writer))
                }

                // The format is guaranteed to be `Some` by this point
                let mut formatter = tl_buf.as_mut().unwrap();

                let _ = (self.format)(&mut formatter, record).and_then(|_| formatter.print(&self.writer));

                // Always clear the buffer afterwards
                formatter.clear();
            });
        }
    }

    fn flush(&self) {}
}

impl<'a> Env<'a> {
    /// Get a default set of environment variables.
    pub fn new() -> Self {
        Self::default()
    }

    /// Specify an environment variable to read the filter from.
    pub fn filter<E>(mut self, filter_env: E) -> Self
    where
        E: Into<Cow<'a, str>>
    {
        self.filter = Var::new(filter_env);

        self
    }

    /// Specify an environment variable to read the filter from.
    ///
    /// If the variable is not set, the default value will be used.
    pub fn filter_or<E, V>(mut self, filter_env: E, default: V) -> Self
    where
        E: Into<Cow<'a, str>>,
        V: Into<Cow<'a, str>>,
    {
        self.filter = Var::new_with_default(filter_env, default);

        self
    }

    fn get_filter(&self) -> Option<String> {
        self.filter.get()
    }

    /// Specify an environment variable to read the style from.
    pub fn write_style<E>(mut self, write_style_env: E) -> Self
    where
        E: Into<Cow<'a, str>>
    {
        self.write_style = Var::new(write_style_env);

        self
    }

    /// Specify an environment variable to read the style from.
    ///
    /// If the variable is not set, the default value will be used.
    pub fn write_style_or<E, V>(mut self, write_style_env: E, default: V) -> Self
        where
            E: Into<Cow<'a, str>>,
            V: Into<Cow<'a, str>>,
    {
        self.write_style = Var::new_with_default(write_style_env, default);

        self
    }

    fn get_write_style(&self) -> Option<String> {
        self.write_style.get()
    }
}

impl<'a> Var<'a> {
    fn new<E>(name: E) -> Self
        where
            E: Into<Cow<'a, str>>,
    {
        Var {
            name: name.into(),
            default: None,
        }
    }

    fn new_with_default<E, V>(name: E, default: V) -> Self
    where
        E: Into<Cow<'a, str>>,
        V: Into<Cow<'a, str>>,
    {
        Var {
            name: name.into(),
            default: Some(default.into()),
        }
    }

    fn get(&self) -> Option<String> {
        env::var(&*self.name)
            .ok()
            .or_else(|| self.default
                .to_owned()
                .map(|v| v.into_owned()))
    }
}

impl<'a, T> From<T> for Env<'a>
where
    T: Into<Cow<'a, str>>
{
    fn from(filter_env: T) -> Self {
        Env::default().filter(filter_env.into())
    }
}

impl<'a> Default for Env<'a> {
    fn default() -> Self {
        Env {
            filter: Var::new(DEFAULT_FILTER_ENV),
            write_style: Var::new(DEFAULT_WRITE_STYLE_ENV),
        }
    }
}

mod std_fmt_impls {
    use std::fmt;
    use super::*;

    impl fmt::Debug for Logger{
        fn fmt(&self, f: &mut fmt::Formatter)->fmt::Result {
            f.debug_struct("Logger")
                .field("filter", &self.filter)
                .finish()
        }
    }

    impl fmt::Debug for Builder{
        fn fmt(&self, f: &mut fmt::Formatter)->fmt::Result {
            f.debug_struct("Logger")
            .field("filter", &self.filter)
            .field("writer", &self.writer)
            .finish()
        }
    }
}

/// Attempts to initialize the global logger with an env logger.
///
/// This should be called early in the execution of a Rust program. Any log
/// events that occur before initialization will be ignored.
///
/// # Errors
///
/// This function will fail if it is called more than once, or if another
/// library has already initialized a global logger.
pub fn try_init() -> Result<(), SetLoggerError> {
    try_init_from_env(Env::default())
}

/// Initializes the global logger with an env logger.
///
/// This should be called early in the execution of a Rust program. Any log
/// events that occur before initialization will be ignored.
///
/// # Panics
///
/// This function will panic if it is called more than once, or if another
/// library has already initialized a global logger.
pub fn init() {
    try_init().expect("env_logger::init should not be called after logger initialized");
}

/// Attempts to initialize the global logger with an env logger from the given
/// environment variables.
///
/// This should be called early in the execution of a Rust program. Any log
/// events that occur before initialization will be ignored.
///
/// # Examples
///
/// Initialise a logger using the `MY_LOG` environment variable for filters
/// and `MY_LOG_STYLE` for writing colors:
///
/// ```
/// # extern crate env_logger;
/// use env_logger::{Builder, Env};
///
/// # fn run() -> Result<(), Box<::std::error::Error>> {
/// let env = Env::new().filter("MY_LOG").write_style("MY_LOG_STYLE");
///
/// env_logger::try_init_from_env(env)?;
///
/// Ok(())
/// # }
/// # fn main() { run().unwrap(); }
/// ```
///
/// # Errors
///
/// This function will fail if it is called more than once, or if another
/// library has already initialized a global logger.
pub fn try_init_from_env<'a, E>(env: E) -> Result<(), SetLoggerError>
where
    E: Into<Env<'a>>
{
    let mut builder = Builder::from_env(env);

    builder.try_init()
}

/// Initializes the global logger with an env logger from the given environment
/// variables.
///
/// This should be called early in the execution of a Rust program. Any log
/// events that occur before initialization will be ignored.
///
/// # Examples
///
/// Initialise a logger using the `MY_LOG` environment variable for filters
/// and `MY_LOG_STYLE` for writing colors:
///
/// ```
/// use env_logger::{Builder, Env};
///
/// let env = Env::new().filter("MY_LOG").write_style("MY_LOG_STYLE");
///
/// env_logger::init_from_env(env);
/// ```
///
/// # Panics
///
/// This function will panic if it is called more than once, or if another
/// library has already initialized a global logger.
pub fn init_from_env<'a, E>(env: E)
where
    E: Into<Env<'a>>
{
    try_init_from_env(env).expect("env_logger::init_from_env should not be called after logger initialized");
}

#[cfg(test)]
mod tests {
    use super::*;

    #[test]
    fn env_get_filter_reads_from_var_if_set() {
        env::set_var("env_get_filter_reads_from_var_if_set", "from var");

        let env = Env::new().filter_or("env_get_filter_reads_from_var_if_set", "from default");

        assert_eq!(Some("from var".to_owned()), env.get_filter());
    }

    #[test]
    fn env_get_filter_reads_from_default_if_var_not_set() {
        env::remove_var("env_get_filter_reads_from_default_if_var_not_set");

        let env = Env::new().filter_or("env_get_filter_reads_from_default_if_var_not_set", "from default");

        assert_eq!(Some("from default".to_owned()), env.get_filter());
    }

    #[test]
    fn env_get_write_style_reads_from_var_if_set() {
        env::set_var("env_get_write_style_reads_from_var_if_set", "from var");

        let env = Env::new().write_style_or("env_get_write_style_reads_from_var_if_set", "from default");

        assert_eq!(Some("from var".to_owned()), env.get_write_style());
    }

    #[test]
    fn env_get_write_style_reads_from_default_if_var_not_set() {
        env::remove_var("env_get_write_style_reads_from_default_if_var_not_set");

        let env = Env::new().write_style_or("env_get_write_style_reads_from_default_if_var_not_set", "from default");

        assert_eq!(Some("from default".to_owned()), env.get_write_style());
    }
}<|MERGE_RESOLUTION|>--- conflicted
+++ resolved
@@ -37,37 +37,37 @@
 //!
 //! ```{.bash}
 //! $ RUST_LOG=error ./main
-//! ERROR: 2017-11-09T02:12:24Z: main: this is printed by default
+//! [ERROR 2017-11-09T02:12:24Z main] this is printed by default
 //! ```
 //!
 //! ```{.bash}
 //! $ RUST_LOG=info ./main
-//! ERROR: 2017-11-09T02:12:24Z: main: this is printed by default
-//! INFO: 2017-11-09T02:12:24Z: main: the answer was: 12
+//! [ERROR 2017-11-09T02:12:24Z main] this is printed by default
+//! [INFO 2017-11-09T02:12:24Z main] the answer was: 12
 //! ```
 //!
 //! ```{.bash}
 //! $ RUST_LOG=debug ./main
-//! DEBUG: 2017-11-09T02:12:24Z: main: this is a debug message
-//! ERROR: 2017-11-09T02:12:24Z: main: this is printed by default
-//! INFO: 2017-11-09T02:12:24Z: main: the answer was: 12
+//! [DEBUG 2017-11-09T02:12:24Z main] this is a debug message
+//! [ERROR 2017-11-09T02:12:24Z main] this is printed by default
+//! [INFO 2017-11-09T02:12:24Z main] the answer was: 12
 //! ```
 //!
 //! You can also set the log level on a per module basis:
 //!
 //! ```{.bash}
 //! $ RUST_LOG=main=info ./main
-//! ERROR: 2017-11-09T02:12:24Z: main: this is printed by default
-//! INFO: 2017-11-09T02:12:24Z: main: the answer was: 12
+//! [ERROR 2017-11-09T02:12:24Z main] this is printed by default
+//! [INFO 2017-11-09T02:12:24Z main] the answer was: 12
 //! ```
 //!
 //! And enable all logging:
 //!
 //! ```{.bash}
 //! $ RUST_LOG=main ./main
-//! DEBUG: 2017-11-09T02:12:24Z: main: this is a debug message
-//! ERROR: 2017-11-09T02:12:24Z: main: this is printed by default
-//! INFO: 2017-11-09T02:12:24Z: main: the answer was: 12
+//! [DEBUG 2017-11-09T02:12:24Z main] this is a debug message
+//! [ERROR 2017-11-09T02:12:24Z main] this is printed by default
+//! [INFO 2017-11-09T02:12:24Z main] the answer was: 12
 //! ```
 //!
 //! If the binary name contains hyphens, you will need to replace
@@ -75,9 +75,9 @@
 //!
 //! ```{.bash}
 //! $ RUST_LOG=my_app ./my-app
-//! DEBUG: 2017-11-09T02:12:24Z: my_app: this is a debug message
-//! ERROR: 2017-11-09T02:12:24Z: my_app: this is printed by default
-//! INFO: 2017-11-09T02:12:24Z: my_app: the answer was: 12
+//! [DEBUG 2017-11-09T02:12:24Z my_app] this is a debug message
+//! [ERROR 2017-11-09T02:12:24Z my_app] this is printed by default
+//! [INFO 2017-11-09T02:12:24Z my_app] the answer was: 12
 //! ```
 //!
 //! This is because Rust modules and crates cannot contain hyphens
@@ -289,95 +289,6 @@
     format: Box<Fn(&mut Formatter, &Record) -> io::Result<()> + Sync + Send>,
 }
 
-<<<<<<< HEAD
-=======
-struct Format {
-    default_format_timestamp: bool,
-    default_format_module_path: bool,
-    default_format_level: bool,
-    default_format_timestamp_nanos: bool,
-    custom_format: Option<Box<Fn(&mut Formatter, &Record) -> io::Result<()> + Sync + Send>>,
-}
-
-impl Default for Format {
-    fn default() -> Self {
-        Format {
-            default_format_timestamp: true,
-            default_format_module_path: true,
-            default_format_level: true,
-            default_format_timestamp_nanos: false,
-            custom_format: None,
-        }
-    }
-}
-
-impl Format {
-    /// Convert the format into a callable function.
-    /// 
-    /// If the `custom_format` is `Some`, then any `default_format` switches are ignored.
-    /// If the `custom_format` is `None`, then a default format is returned.
-    /// Any `default_format` switches set to `false` won't be written by the format.
-    fn into_boxed_fn(self) -> Box<Fn(&mut Formatter, &Record) -> io::Result<()> + Sync + Send> {
-        if let Some(fmt) = self.custom_format {
-            fmt
-        }
-        else {
-            Box::new(move |buf, record| {
-                let write_level = if self.default_format_level {
-                    let level = {
-                        #[cfg(feature = "termcolor")]
-                        {
-                            buf.default_styled_level(record.level())
-                        }
-                        #[cfg(not(feature = "termcolor"))]
-                        {
-                            record.level()
-                        }
-                    };
-
-                    write!(buf, "{:>5} ", level)
-                } else {
-                    Ok(())
-                };
-
-                let write_ts = {
-                    #[cfg(feature = "humantime")]
-                    {
-                        if self.default_format_timestamp {
-                            if self.default_format_timestamp_nanos {
-                                let ts_nanos = buf.precise_timestamp();
-                                write!(buf, "{}: ", ts_nanos) 
-                            } else {
-                                let ts = buf.timestamp();
-                                write!(buf, "{}: ", ts)      
-                            }
-                        } else {
-                            Ok(())
-                        }
-                    }
-
-                    #[cfg(not(feature = "humantime"))]
-                    {
-                        Ok(())
-                    }
-                };
-
-                let default_format_module_path = (self.default_format_module_path, record.module_path());
-                let write_module_path = if let (true, Some(module_path)) = default_format_module_path {
-                    write!(buf, "{}: ", module_path)
-                } else {
-                    Ok(())
-                };
-
-                let write_args = writeln!(buf, "{}", record.args());
-
-                write_level.and(write_ts).and(write_module_path).and(write_args)
-            })
-        }
-    }
-}
-
->>>>>>> 15ed5c74
 /// `Builder` acts as builder for initializing a `Logger`.
 ///
 /// It can be used to customize the log format, change the environment variable used
