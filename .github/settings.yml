# These settings are synced to GitHub by https://probot.github.io/apps/settings/

repository:
  description: "A logging implementation for `log` which is configured via an environment variable."
  homepage: "https://docs.rs/env_logger"
  topics: "rust logging"
  has_issues: true
  has_projects: false
  has_wiki: false
  has_downloads: false
  default_branch: main

  # Preference: people do clean commits
  allow_merge_commit: true
  # Backup in case we need to clean up commits
  allow_squash_merge: true
  # Not really needed
  allow_rebase_merge: false

  allow_auto_merge: true
  delete_branch_on_merge: true

  squash_merge_commit_title: "PR_TITLE"
  squash_merge_commit_message: "PR_BODY"
  merge_commit_message: "PR_BODY"

<<<<<<< HEAD
branches:
  - name: main
    protection:
      required_pull_request_reviews: null
      required_conversation_resolution: true
      required_status_checks:
        # Required. Require branches to be up to date before merging.
        strict: false
        contexts: ["CI", "Lint Commits", "Spell Check with Typos"]
      enforce_admins: false
      restrictions: null
=======
labels:
  # Type
  - name: bug
    color: '#b60205'
    description: "Not as expected"
  - name: enhancement
    color: '#1d76db'
    description: "Improve the expected"
  # Flavor
  - name: question
    color: "#cc317c"
    description: "Uncertainty is involved"
  - name: breaking-change
    color: "#e99695"
  - name: good first issue
    color: '#c2e0c6'
    description: "Help wanted!"

# This serves more as documentation.
# Branch protection API was replaced by rulesets but settings isn't updated.
# See https://github.com/repository-settings/app/issues/825
#
# branches:
#   - name: main
#     protection:
#       required_pull_request_reviews: null
#       required_conversation_resolution: true
#       required_status_checks:
#         # Required. Require branches to be up to date before merging.
#         strict: false
#         contexts: ["CI", "Spell Check with Typos"]
#       enforce_admins: false
#       restrictions: null
>>>>>>> afd27559
<|MERGE_RESOLUTION|>--- conflicted
+++ resolved
@@ -24,37 +24,6 @@
   squash_merge_commit_message: "PR_BODY"
   merge_commit_message: "PR_BODY"
 
-<<<<<<< HEAD
-branches:
-  - name: main
-    protection:
-      required_pull_request_reviews: null
-      required_conversation_resolution: true
-      required_status_checks:
-        # Required. Require branches to be up to date before merging.
-        strict: false
-        contexts: ["CI", "Lint Commits", "Spell Check with Typos"]
-      enforce_admins: false
-      restrictions: null
-=======
-labels:
-  # Type
-  - name: bug
-    color: '#b60205'
-    description: "Not as expected"
-  - name: enhancement
-    color: '#1d76db'
-    description: "Improve the expected"
-  # Flavor
-  - name: question
-    color: "#cc317c"
-    description: "Uncertainty is involved"
-  - name: breaking-change
-    color: "#e99695"
-  - name: good first issue
-    color: '#c2e0c6'
-    description: "Help wanted!"
-
 # This serves more as documentation.
 # Branch protection API was replaced by rulesets but settings isn't updated.
 # See https://github.com/repository-settings/app/issues/825
@@ -69,5 +38,4 @@
 #         strict: false
 #         contexts: ["CI", "Spell Check with Typos"]
 #       enforce_admins: false
-#       restrictions: null
->>>>>>> afd27559
+#       restrictions: null