--- conflicted
+++ resolved
@@ -58,17 +58,9 @@
       with:
         toolchain: 1.60.0  # MSRV
     - uses: Swatinem/rust-cache@v2
-<<<<<<< HEAD
     - uses: taiki-e/install-action@cargo-hack
     - name: Check
       run: cargo hack check --workspace --all-targets --feature-powerset
-=======
-    - name: Default features
-      run: cargo check --workspace --all-targets
-    - name: All features
-      run: cargo check --workspace --all-targets --all-features
-    - name: No-default features
-      run: cargo check --workspace --all-targets --no-default-features
   lockfile:
     runs-on: ubuntu-latest
     steps:
@@ -81,7 +73,6 @@
     - uses: Swatinem/rust-cache@v2
     - name: "Is lockfile updated?"
       run: cargo fetch --locked
->>>>>>> 52863872
   docs:
     name: Docs
     runs-on: ubuntu-latest
