--- conflicted
+++ resolved
@@ -38,17 +38,11 @@
     - uses: Swatinem/rust-cache@v2
     - uses: taiki-e/install-action@cargo-hack
     - name: Build
-<<<<<<< HEAD
-      run: cargo test --no-run --workspace --all-features
-    - name: Test
-      run: cargo hack test --workspace --feature-powerset
-    - name: Run crate example
-      run: cargo run --example default
-=======
       run: cargo test --workspace --no-run
     - name: Test
       run: cargo hack test --feature-powerset --workspace
->>>>>>> afd27559
+    - name: Run crate example
+      run: cargo run --example default
   latest:
     name: "Check latest dependencies"
     runs-on: ubuntu-latest
@@ -64,14 +58,8 @@
     - name: Update dependencues
       run: cargo update
     - name: Build
-<<<<<<< HEAD
-      run: cargo test --no-run --workspace --all-features
-    - name: Test
-      run: cargo hack test --workspace --feature-powerset
-    - name: Run crate example
-      run: cargo run --example default
-=======
       run: cargo test --workspace --no-run
     - name: Test
       run: cargo hack test --feature-powerset --workspace
->>>>>>> afd27559
+    - name: Run crate example
+      run: cargo run --example default