[workspace]
resolver = "2"
members = ["crates/*"]

[workspace.package]
license = "MIT OR Apache-2.0"
edition = "2021"
rust-version = "1.71"  # MSRV
include = [
  "build.rs",
  "src/**/*",
  "Cargo.toml",
  "Cargo.lock",
  "LICENSE*",
  "README.md",
  "benches/**/*",
  "examples/**/*",
  "tests/**/*",
]

[workspace.lints.rust]
rust_2018_idioms = "warn"
unreachable_pub = "warn"
unsafe_op_in_unsafe_fn = "warn"
unused_lifetimes = "warn"
unused_macro_rules = "warn"
unused_qualifications = "warn"

[workspace.lints.clippy]
bool_assert_comparison = "allow"
branches_sharing_code = "allow"
checked_conversions = "warn"
collapsible_else_if = "allow"
create_dir = "warn"
dbg_macro = "warn"
debug_assert_with_mut_call = "warn"
doc_markdown = "warn"
empty_enum = "warn"
enum_glob_use = "warn"
exhaustive_enums = "warn"
exhaustive_structs = "warn"
exit = "warn"
expl_impl_clone_on_copy = "warn"
explicit_deref_methods = "warn"
explicit_into_iter_loop = "warn"
fallible_impl_from = "warn"
filter_map_next = "warn"
flat_map_option = "warn"
float_cmp_const = "warn"
fn_params_excessive_bools = "warn"
from_iter_instead_of_collect = "warn"
if_same_then_else = "allow"
implicit_clone = "warn"
imprecise_flops = "warn"
inconsistent_struct_constructor = "warn"
inefficient_to_string = "warn"
infinite_loop = "warn"
invalid_upcast_comparisons = "warn"
items_after_statements = "warn"
large_digit_groups = "warn"
large_stack_arrays = "warn"
large_types_passed_by_value = "warn"
let_and_return = "allow"  # sometimes good to name what you are returning
linkedlist = "warn"
lossy_float_literal = "warn"
macro_use_imports = "warn"
match_wildcard_for_single_variants = "warn"
mem_forget = "warn"
mutex_integer = "warn"
needless_continue = "warn"
needless_for_each = "warn"
negative_feature_names = "warn"
path_buf_push_overwrite = "warn"
ptr_as_ptr = "warn"
rc_mutex = "warn"
redundant_feature_names = "warn"
ref_option_ref = "warn"
rest_pat_in_fully_bound_structs = "warn"
same_functions_in_if_condition = "warn"
self_named_module_files = "warn"
semicolon_if_nothing_returned = "warn"
single_match_else = "warn"
str_to_string = "warn"
string_add = "warn"
string_add_assign = "warn"
string_lit_as_bytes = "warn"
string_to_string = "warn"
todo = "warn"
trait_duplication_in_bounds = "warn"
unwrap_used = "warn"
verbose_file_reads = "warn"
wildcard_imports = "warn"
zero_sized_map_values = "warn"

[package]
name = "env_logger"
version = "0.11.3"
description = """
A logging implementation for `log` which is configured via an environment
variable.
"""
repository = "https://github.com/rust-cli/env_logger"
categories = ["development-tools::debugging"]
keywords = ["logging", "log", "logger"]
license.workspace = true
edition.workspace = true
rust-version.workspace = true
include.workspace = true

[package.metadata.docs.rs]
all-features = true
rustdoc-args = ["--cfg", "docsrs"]

[package.metadata.release]
pre-release-replacements = [
  {file="CHANGELOG.md", search="Unreleased", replace="{{version}}", min=1},
  {file="CHANGELOG.md", search="\\.\\.\\.HEAD", replace="...{{tag_name}}", exactly=1},
  {file="CHANGELOG.md", search="ReleaseDate", replace="{{date}}", min=1},
  {file="CHANGELOG.md", search="<!-- next-header -->", replace="<!-- next-header -->\n## [Unreleased] - ReleaseDate\n", exactly=1},
  {file="CHANGELOG.md", search="<!-- next-url -->", replace="<!-- next-url -->\n[Unreleased]: https://github.com/rust-cli/env_logger/compare/{{tag_name}}...HEAD", exactly=1},
]

[features]
default = ["auto-color", "humantime", "regex"]
color = ["dep:anstream", "dep:anstyle"]
auto-color = ["color", "anstream/auto"]
humantime = ["dep:humantime"]
regex = ["env_filter/regex"]
unstable-kv = ["log/kv"]

[dependencies]
log = { version = "0.4.21", features = ["std"] }
env_filter = { version = "0.1.0", path = "crates/env_filter", default-features = false }
humantime = { version = "2.0.0", optional = true }
anstream = { version = "0.6.11", default-features = false, features = ["wincon"], optional = true }
anstyle = { version = "1.0.6", optional = true }

<<<<<<< HEAD
[[test]]
name = "regexp_filter"
harness = false

[[test]]
name = "log-in-log"
harness = false

[[test]]
name = "log_tls_dtors"
harness = false

[[test]]
name = "init-twice-retains-filter"
harness = false
=======
[dev-dependencies]
automod = "1.0.14"

[lints]
workspace = true
>>>>>>> afd27559
<|MERGE_RESOLUTION|>--- conflicted
+++ resolved
@@ -135,7 +135,6 @@
 anstream = { version = "0.6.11", default-features = false, features = ["wincon"], optional = true }
 anstyle = { version = "1.0.6", optional = true }
 
-<<<<<<< HEAD
 [[test]]
 name = "regexp_filter"
 harness = false
@@ -151,10 +150,6 @@
 [[test]]
 name = "init-twice-retains-filter"
 harness = false
-=======
-[dev-dependencies]
-automod = "1.0.14"
 
 [lints]
-workspace = true
->>>>>>> afd27559
+workspace = true