--- conflicted
+++ resolved
@@ -14,13 +14,7 @@
   "Cargo.lock",
   "LICENSE*",
   "README.md",
-<<<<<<< HEAD
-  "benches/**/*",
-  "examples/**/*",
-  "tests/**/*",
-=======
   "examples/**/*"
->>>>>>> 271edc6a
 ]
 
 [workspace.lints.rust]
