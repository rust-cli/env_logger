[package]
name = "env_logger"
version = "0.5.12" # remember to update html_root_url
authors = ["The Rust Project Developers"]
license = "MIT/Apache-2.0"
readme = "README.md"
repository = "https://github.com/sebasmagri/env_logger/"
documentation = "https://docs.rs/env_logger"
description = """
A logging implementation for `log` which is configured via an environment
variable.
"""
categories = ["development-tools::debugging"]
keywords = ["logging", "log", "logger"]

[maintenance]
status = "actively-developed"

[workspace]
members = [
    "ci"
]

[dependencies]
log = { version = "0.4", features = ["std"] }
<<<<<<< HEAD
regex = { version = "1", optional = true }
termcolor = { version = "1", optional = true }
humantime = { version = "1.1", optional = true }
atty = { version = "0.2", optional = true }
=======
regex = { version = "1.0.3", optional = true }
termcolor = "1"
humantime = "1.1"
atty = "0.2.5"
>>>>>>> 27deaf16

[[test]]
name = "regexp_filter"
harness = false

[[test]]
name = "log-in-log"
harness = false

[features]
default = ["termcolor", "atty", "humantime", "regex"]<|MERGE_RESOLUTION|>--- conflicted
+++ resolved
@@ -23,17 +23,10 @@
 
 [dependencies]
 log = { version = "0.4", features = ["std"] }
-<<<<<<< HEAD
-regex = { version = "1", optional = true }
-termcolor = { version = "1", optional = true }
+regex = { version = "1.0.3", optional = true }
+termcolor = { version = "1.1", optional = true }
 humantime = { version = "1.1", optional = true }
-atty = { version = "0.2", optional = true }
-=======
-regex = { version = "1.0.3", optional = true }
-termcolor = "1"
-humantime = "1.1"
-atty = "0.2.5"
->>>>>>> 27deaf16
+atty = { version = "0.2.5", optional = true }
 
 [[test]]
 name = "regexp_filter"
